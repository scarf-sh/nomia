--- conflicted
+++ resolved
@@ -213,23 +213,12 @@
 - Parameter values are optional, providing more structured data to resolve the specific namespace or name.
 - The input specification is optional, identifying any substitutions /into/ the identified name. Each input specification can name the input being specified or operate positionally, and references a particular output of some other name.
 
-<<<<<<< HEAD
-1. An identifier string, like ~scarf-pkgset~. This is essentially opaque, given its specific meaning by hard-coded (or explicitly configured) lookup semantics in the resolving namespace of namespaces.
-2. An optional set of parameters, separated from the identifier by a ~?~ and represented by ~&~-separated ~key=value~ pairs. These allow using structured data in addition to the opaque identifier to specify the desired namespace. Currently values are treated as character strings, though it is expected that a small set of other types (integers, lists, dictionaries, etc.) may be supported eventually.
-=======
 So this name means: Connect the ~output~ output of ~namespace-id-2:name-id-2~ into the ~input~ input of ~namespace-id?param1=value1&param2="value 2":name-id?param3=value3~.
->>>>>>> 87753788
 
 Anywhere outputs are specified, they can instead be omitted, with the calling context selecting a default output name.
 
 To allow for fully arbitrary order-sensitive directed substitution graphs, including cycles[fn:glibc], there is a more general form of the name syntax:
 
-<<<<<<< HEAD
-- A builtin namespace identifier
-- Another name. This name must be a named resource whose type is a namespace, i.e., it must have no inputs and a single namespace output. The name may be contextual, in which case its context must be provided at resolution time. Named namespace identifiers are enclosed in parentheses.
-
-Thus, each of our builtin namespace identifiers above would be a namespace identifier, as would ~(EXP)~ where ~EXP~ is any representation of a valid name in that scope.
-=======
 #+BEGIN_SRC
 compose
   namespace-id?param1=value1&param2="value 2":name-id?param3=value3(
@@ -239,7 +228,6 @@
 #+END_SRC
 
 In this form, the name is a sequence of declarations of names with their inputs specified, possibly bound to variable names. These variable names can then be referenced anywhere else within that declaration sequence, including beforehand or even within the body of the declaration of the variable in question. This particular example is semantically equivalent to the first, but in general names in this form need not be representable as trees.
->>>>>>> 87753788
 
 As syntax sugar for the case where every name in the substitution except one has outputs feeding, directly or indirectly, into the last one, and the last one has none of its outputs connected anywhere, we have the syntax:
 
@@ -250,65 +238,12 @@
   namespace-id:name-id(input: $name_1.output)
 #+END_SRC
 
-<<<<<<< HEAD
-Thus, ~vim?version=8.2~ would be a syntactically valid name identifier.
-
-Now we can build *atomic names*. An atomic name is a single name, without any composition, located within a specific namespace. It consist of:
-
-1. An optional namespace identifier followed by a ~:~. If omitted, the context in which the atomic name is used must have an implicit default namespace associated with it. For example, the Scarf Environment Manager might look up packages in ~scarf-pkgset~ by default.
-2. A name identifier.
-
-Thus, ~vim~, ~scarf-pkgset:vim~, or ~(foo:bar):baz?quz=10~ are syntactically valid atomic names.
-
-A *name reference* references some name in a given context. It is either:
-
-- An atomic name
-- A name
-- A variable bound to a name
-
-A *substitution specification* identifies an input to be substituted. It consist of:
-
-1. An optional input name, which is an identifier string, followed by a ~:~ and a space, such as ~bash:~ . If omitted, there must either be only one input to substitute or the relevant input must be identified positionally. We will probably eventually support nested input names, referring to inputs of inputs.
-2. A name reference.
-3. An optional output specifier, which is an identifier string, preceded by a ~.~. If omitted, there must either be only one output of the relevant name or the desired output is identified by the context.
-
-We will likely eventually support a list or dictionary of names at a single input.
-
-A *substitution* identifies a name with (some of) its inputs substituted. It consists of:
-
-1. A name reference
-2. An optional sequence of substitution specifications, surrounded by parentheses and separated by ~,~.
-
-Thus, ~foo:bar?baz=10(bash: scarf-pkgset:bash(glibc: @glibc.dev), src: $src)~ would be a substitution if ~$src~ is bound, requiring ~@glibc~ to be bound to some resolved name that has a ~dev~ output.
-
-In full generality, a name can be an arbitrary directed graph with named edges, including cycles[fn:glibc]. To support this, we need a syntax for declaring a node in the graph, together with its inputs. Each *node declaration* consists of:
-
-1. An optional variable name binding, followed by an ~=~.
-2. A substitution.
-
-~x = foo:bar?baz=10(bash: scarf-pkgset:bash(glibc: @glibc), src: $src)~ is a node declaration if ~$src~ is in scope.
-
-Finally, a name is simply a sequence of node declarations. Any inputs not specified become inputs of the composite name, and any outputs not connected elsewhere become outputs of the composite name. Names can come in three forms:
-
-- A substitution. In this case, no variables are bound, and the composition graph is an acyclic tree.
-- ~let DECLS in SUBST~, where ~DECLS~ is a ~;~-separated sequence of node declarations and ~SUBST~ is a substitution. Any variables bound in the declarations are available in the body of /any/ declaration and the substitution, even those preceding the variable binding or the body bound to the variable itself. The intent of this form is that ~SUBST~ be the "last" name in a potentially complex chain, though this will probably not be enforced.
-- ~compose DECLS~, where ~DECLS~ is a ~;~-separated sequence of node declarations. Any variables bound in the declarations are available in the body of /any/ declaration, even those preceding the variable binding or the body bound to the variable itself.
-
-Note that while many structural rules can be implicitly inferred (e.g. referencing some output twice requires a contraction), we will need some syntax for explicit usage of structural rules in some cases. That hasn't been decided, but is expected to be another form of node declaration.
-
-So all of the following are names:
-
-- ~scarf-pkgset:vim~
-- ~let bash = scarf-pkgset:bash(glibc: @glibc.dev) in scarf-pkgset:vim(bash: $bash)~
-- ~compose foo = bar:baz; quz($foo.secondary); waldo = fred:plugh($foo.primary)~
-=======
 which is equivalent to:
 #+BEGIN_SRC
 compose
   $name_1 = namespace-id-2:name-id-2; 
   namespace-id:name-id(input: $name_1.output)
 #+END_SRC
->>>>>>> 87753788
 
 Finally, a name can reference a resolved name via a resolved name variable, of the form ~@foo~, anywhere a name would otherwise be used. In this case, when the new name is resolved, all resolved name variables must be assigned to a specific resolved name.
 
